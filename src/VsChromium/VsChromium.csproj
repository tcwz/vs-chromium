﻿<?xml version="1.0" encoding="utf-8"?>
<Project DefaultTargets="Build" xmlns="http://schemas.microsoft.com/developer/msbuild/2003" ToolsVersion="12.0">
  <Import Project="..\ProjectBefore.settings" />
  <PropertyGroup>
    <Configuration Condition=" '$(Configuration)' == '' ">Debug</Configuration>
    <Platform Condition=" '$(Platform)' == '' ">AnyCPU</Platform>
    <ProjectTypeGuids>{82b43b9b-a64c-4715-b499-d71e9ca2bd60};{60dc8134-eba5-43b8-bcc9-bb4bc16c2548};{FAE04EC0-301F-11D3-BF4B-00C04F79EFBC}</ProjectTypeGuids>
    <ProjectGuid>{8ED06AA3-93DF-48FE-97C0-F516E99FDB32}</ProjectGuid>
    <OutputType>Library</OutputType>
    <AppDesignerFolder>Properties</AppDesignerFolder>
    <RootNamespace>VsChromium</RootNamespace>
    <AssemblyName>VsChromium</AssemblyName>
    <FileAlignment>512</FileAlignment>
    <CopyVsixExtensionFiles>True</CopyVsixExtensionFiles>
    <AssemblyOriginatorKeyFile>$(BuildSettingsPath)VsChromiumKey.snk</AssemblyOriginatorKeyFile>
    <SignAssembly>true</SignAssembly>
    <StartAction>Program</StartAction>
    <StartProgram>$(DevEnvDir)devenv.exe</StartProgram>
    <StartArguments>/rootSuffix Exp</StartArguments>
    <GeneratePkgDefFile>true</GeneratePkgDefFile>
    <IncludeDebugSymbolsInVSIXContainer>true</IncludeDebugSymbolsInVSIXContainer>
  </PropertyGroup>
  <PropertyGroup Condition=" '$(Configuration)|$(Platform)' == 'Debug|AnyCPU' ">
    <DefineConstants>PROFILE_SERVER2;$(DefineConstants)</DefineConstants>
  </PropertyGroup>
  <ItemGroup>
    <Reference Include="Microsoft.VisualStudio.ComponentModelHost, Version=12.0.0.0, Culture=neutral, PublicKeyToken=b03f5f7f11d50a3a, processorArchitecture=MSIL">
      <Private>False</Private>
    </Reference>
    <Reference Include="Microsoft.VisualStudio.Debugger.Engine, Version=1.0.0.0, Culture=neutral, PublicKeyToken=b03f5f7f11d50a3a, processorArchitecture=MSIL" />
    <Reference Include="Microsoft.VisualStudio.Debugger.Interop.11.0, Version=11.0.0.0, Culture=neutral, PublicKeyToken=b03f5f7f11d50a3a, processorArchitecture=MSIL" />
    <Reference Include="Microsoft.VisualStudio.Language.Intellisense, Version=12.0.0.0, Culture=neutral, PublicKeyToken=b03f5f7f11d50a3a, processorArchitecture=MSIL">
      <SpecificVersion>False</SpecificVersion>
      <HintPath>C:\Program Files (x86)\Microsoft Visual Studio 12.0\Common7\IDE\CommonExtensions\Microsoft\Editor\Microsoft.VisualStudio.Language.Intellisense.dll</HintPath>
    </Reference>
    <Reference Include="Microsoft.VisualStudio.OLE.Interop" />
    <Reference Include="Microsoft.VisualStudio.Shell.Interop" />
    <Reference Include="Microsoft.VisualStudio.Shell.Interop.8.0" />
    <Reference Include="Microsoft.VisualStudio.Shell.Interop.9.0" />
    <Reference Include="Microsoft.VisualStudio.Shell.Interop.10.0" />
    <Reference Include="Microsoft.VisualStudio.Shell.Interop.11.0" />
    <Reference Include="Microsoft.VisualStudio.Shell.Interop.12.0" />
    <Reference Include="Microsoft.VisualStudio.TextManager.Interop" />
    <Reference Include="Microsoft.VisualStudio.Shell.12.0">
      <Private>false</Private>
    </Reference>
    <Reference Include="Microsoft.VisualStudio.Shell.Immutable.10.0, Version=10.0.0.0, Culture=neutral, PublicKeyToken=b03f5f7f11d50a3a, processorArchitecture=MSIL">
      <Private>False</Private>
    </Reference>
    <Reference Include="Microsoft.VisualStudio.Shell.Immutable.11.0, Version=11.0.0.0, Culture=neutral, PublicKeyToken=b03f5f7f11d50a3a, processorArchitecture=MSIL">
      <Private>False</Private>
    </Reference>
    <Reference Include="Microsoft.VisualStudio.Shell.Immutable.12.0">
      <Private>False</Private>
    </Reference>
    <Reference Include="Microsoft.VisualStudio.CoreUtility, Version=12.0.0.0, Culture=neutral, PublicKeyToken=b03f5f7f11d50a3a, processorArchitecture=MSIL">
      <Private>False</Private>
    </Reference>
    <Reference Include="Microsoft.VisualStudio.Editor, Version=12.0.0.0, Culture=neutral, PublicKeyToken=b03f5f7f11d50a3a, processorArchitecture=MSIL">
      <Private>False</Private>
    </Reference>
    <Reference Include="Microsoft.VisualStudio.Text.Data, Version=12.0.0.0, Culture=neutral, PublicKeyToken=b03f5f7f11d50a3a, processorArchitecture=MSIL">
      <Private>False</Private>
    </Reference>
    <Reference Include="Microsoft.VisualStudio.Text.Logic, Version=12.0.0.0, Culture=neutral, PublicKeyToken=b03f5f7f11d50a3a, processorArchitecture=MSIL">
      <Private>False</Private>
    </Reference>
    <Reference Include="Microsoft.VisualStudio.Text.UI, Version=12.0.0.0, Culture=neutral, PublicKeyToken=b03f5f7f11d50a3a, processorArchitecture=MSIL">
      <Private>False</Private>
    </Reference>
    <Reference Include="Microsoft.VisualStudio.Text.UI.Wpf, Version=12.0.0.0, Culture=neutral, PublicKeyToken=b03f5f7f11d50a3a, processorArchitecture=MSIL">
      <Private>False</Private>
    </Reference>
    <Reference Include="PresentationCore" />
    <Reference Include="PresentationFramework" />
    <Reference Include="protobuf-net">
      <HintPath>$(BuildRoot)src\packages\protobuf-net.2.0.0.640\lib\net40\protobuf-net.dll</HintPath>
    </Reference>
    <Reference Include="System" />
    <Reference Include="Microsoft.CSharp" />
    <Reference Include="System.ComponentModel.Composition" />
    <Reference Include="System.Data" />
    <Reference Include="System.Design" />
    <Reference Include="System.Drawing" />
    <Reference Include="System.Windows.Forms" />
    <Reference Include="System.Xaml" />
    <Reference Include="System.Xml" />
    <Reference Include="WindowsBase" />
  </ItemGroup>
  <ItemGroup>
    <COMReference Include="EnvDTE">
      <Guid>{80CC9F66-E7D8-4DDD-85B6-D9E6CD0E93E2}</Guid>
      <VersionMajor>8</VersionMajor>
      <VersionMinor>0</VersionMinor>
      <Lcid>0</Lcid>
      <WrapperTool>primary</WrapperTool>
      <Isolated>False</Isolated>
      <EmbedInteropTypes>False</EmbedInteropTypes>
    </COMReference>
    <COMReference Include="EnvDTE100">
      <Guid>{26AD1324-4B7C-44BC-84F8-B86AED45729F}</Guid>
      <VersionMajor>10</VersionMajor>
      <VersionMinor>0</VersionMinor>
      <Lcid>0</Lcid>
      <WrapperTool>primary</WrapperTool>
      <Isolated>False</Isolated>
      <EmbedInteropTypes>False</EmbedInteropTypes>
    </COMReference>
    <COMReference Include="EnvDTE80">
      <Guid>{1A31287A-4D7D-413E-8E32-3B374931BD89}</Guid>
      <VersionMajor>8</VersionMajor>
      <VersionMinor>0</VersionMinor>
      <Lcid>0</Lcid>
      <WrapperTool>primary</WrapperTool>
      <Isolated>False</Isolated>
      <EmbedInteropTypes>False</EmbedInteropTypes>
    </COMReference>
    <COMReference Include="EnvDTE90">
      <Guid>{2CE2370E-D744-4936-A090-3FFFE667B0E1}</Guid>
      <VersionMajor>9</VersionMajor>
      <VersionMinor>0</VersionMinor>
      <Lcid>0</Lcid>
      <WrapperTool>primary</WrapperTool>
      <Isolated>False</Isolated>
      <EmbedInteropTypes>False</EmbedInteropTypes>
    </COMReference>
    <COMReference Include="Microsoft.VisualStudio.CommandBars">
      <Guid>{1CBA492E-7263-47BB-87FE-639000619B15}</Guid>
      <VersionMajor>8</VersionMajor>
      <VersionMinor>0</VersionMinor>
      <Lcid>0</Lcid>
      <WrapperTool>primary</WrapperTool>
      <Isolated>False</Isolated>
      <EmbedInteropTypes>False</EmbedInteropTypes>
    </COMReference>
    <COMReference Include="stdole">
      <Guid>{00020430-0000-0000-C000-000000000046}</Guid>
      <VersionMajor>2</VersionMajor>
      <VersionMinor>0</VersionMinor>
      <Lcid>0</Lcid>
      <WrapperTool>primary</WrapperTool>
      <Isolated>False</Isolated>
      <EmbedInteropTypes>False</EmbedInteropTypes>
    </COMReference>
  </ItemGroup>
  <ItemGroup>
    <Resource Include="Views\Images\TextDocument.png" />
    <Resource Include="Views\Images\Refresh.png" />
    <Resource Include="Views\Images\ProcessWorking.png" />
    <Resource Include="Views\Images\FileGo.png" />
    <Resource Include="Views\Images\TextEntry.png" />
    <Content Include="$(OutputPath)VsChromium.Native.dll">
      <Link>VsChromium.Native.dll</Link>
      <IncludeInVSIX>true</IncludeInVSIX>
    </Content>
    <Content Include="$(OutputPath)VsChromium.Native.pdb">
      <Link>VsChromium.Native.pdb</Link>
      <IncludeInVSIX>true</IncludeInVSIX>
    </Content>
  </ItemGroup>
  <ItemGroup>
    <Compile Include="Features\AttachToChrome\ColumnSorter.cs" />
    <Compile Include="Features\AttachToChrome\DebugAttach.cs" />
    <Compile Include="Features\AttachToChrome\DkmComponentMessageInitializer.cs" />
    <Compile Include="Features\AttachToChrome\DkmComponentEventHandler.cs" />
    <Compile Include="Features\AttachToChrome\NumericStringComparer.cs" />
    <Compile Include="Features\AttachToChrome\ProcessViewItem.cs" />
    <Compile Include="Features\AutoUpdate\IUpdateNotificationListener.cs" />
    <Compile Include="Features\AutoUpdate\UpdateInfo.cs" />
    <Compile Include="Features\AutoUpdate\UpdateNotificationListener.cs" />
    <Compile Include="Features\BuildOutputAnalyzer\BuildOutputClassifierConstants.cs" />
    <Compile Include="Features\AttachToChrome\AttachDialog.cs">
      <SubType>Form</SubType>
    </Compile>
    <Compile Include="Features\AttachToChrome\AttachDialog.designer.cs">
      <DependentUpon>AttachDialog.cs</DependentUpon>
    </Compile>
    <Compile Include="Features\AttachToChrome\AttachToAllChromesHandler.cs" />
    <Compile Include="Features\AttachToChrome\AttachToChromeDescendantsHandler.cs" />
    <Compile Include="Features\AttachToChrome\Guids.cs" />
    <Compile Include="Features\AttachToChrome\PkgCmdID.cs" />
    <Compile Include="Features\AttachToChrome\ProcessCategory.cs" />
    <Compile Include="Features\AttachToChrome\AttachToChromeDialogHandler.cs" />
    <Compile Include="ChromiumEnlistment\ChromiumSourceFiles.cs" />
    <Compile Include="ChromiumEnlistment\IChromiumSourceFiles.cs" />
    <Compile Include="Features\ChromiumCodingStyleChecker\ChromiumStyleClassifierConstants.cs" />
    <Compile Include="Features\ChromiumCodingStyleChecker\ChromiumStyleClassificationType.cs" />
    <Compile Include="Features\BuildOutputAnalyzer\BuildOutputClassificationType.cs" />
    <Compile Include="Features\ChromiumCodingStyleChecker\ChromiumStyleClassificationDefinition.cs" />
    <Compile Include="Features\ChromiumCodingStyleChecker\ChromiumStyleClassifier.cs" />
    <Compile Include="Features\ChromiumCodingStyleChecker\ChromiumStyleClassifierProvider.cs" />
    <Compile Include="Features\ChromiumCodingStyleChecker\ChromiumSourceFilesExtensions.cs" />
    <Compile Include="Features\AutoUpdate\IPackageVersionProvider.cs" />
    <Compile Include="Features\AutoUpdate\IUpdateInfoProvider.cs" />
    <Compile Include="Features\AutoUpdate\PackageVersionProvider.cs" />
    <Compile Include="Features\BuildOutputAnalyzer\BuildOutputParser.cs" />
    <Compile Include="Features\BuildOutputAnalyzer\BuildOutputSpan.cs" />
    <Compile Include="Features\BuildOutputAnalyzer\BuildOutputClassifierProvider.cs" />
    <Compile Include="Features\BuildOutputAnalyzer\BuildOutputClassifier.cs" />
    <Compile Include="Features\BuildOutputAnalyzer\NugetConsoleConstants.cs" />
    <Compile Include="Features\BuildOutputAnalyzer\IBuildOutputParser.cs" />
    <Compile Include="Features\BuildOutputAnalyzer\NugetConsoleViewHandler.cs" />
    <Compile Include="Features\BuildOutputAnalyzer\BuildOutputClassificationDefinition.cs" />
<<<<<<< HEAD
=======
    <Compile Include="Features\ToolWindows\BuildExplorer\DeveloperBuildsCategoryItemViewModel.cs" />
>>>>>>> c5ed77dc
    <Compile Include="Features\ToolWindows\BuildExplorer\BuildExplorerControl.xaml.cs">
      <DependentUpon>BuildExplorerControl.xaml</DependentUpon>
    </Compile>
    <Compile Include="Features\ToolWindows\BuildExplorer\BuildExplorerToolWindow.cs" />
    <Compile Include="Features\ToolWindows\BuildExplorer\BuildExplorerViewModel.cs" />
<<<<<<< HEAD
=======
    <Compile Include="Features\ToolWindows\BuildExplorer\InstalledBuildItemViewModel.cs" />
    <Compile Include="Features\ToolWindows\BuildExplorer\InstalledBuildsCategoryItemViewModel.cs" />
>>>>>>> c5ed77dc
    <Compile Include="Features\ToolWindows\BuildExplorer\ShowBuildExplorerCommandHandler.cs" />
    <Compile Include="Features\ToolWindows\ShowToolWindowCommandHandler.cs" />
    <Compile Include="Features\ToolWindows\RootErrorItemViewModel.cs" />
    <Compile Include="Features\ToolWindows\ChromiumExplorerViewModelBase.cs" />
    <Compile Include="Features\ToolWindows\SourceExplorer\SourceExplorerItemViewModelBase.cs" />
    <Compile Include="Features\ToolWindows\ToolWindowAccessor.cs" />
    <Compile Include="Features\ToolWindows\TreeViewRootNodes.cs" />
    <Compile Include="Package\IPackagePostDispose.cs" />
    <Compile Include="Threads\IpcRequestException.cs" />
    <Compile Include="Views\ITextDocumentService.cs" />
    <Compile Include="Features\ToolWindows\SourceExplorer\TextDocumentFactoryObserver.cs" />
    <Compile Include="Features\ToolWindows\SourceExplorer\SearchDirectoryNamesCommandHandler.cs" />
    <Compile Include="Features\ToolWindows\SourceExplorer\SearchFileContentsCommandHandler.cs" />
    <Compile Include="Features\ToolWindows\SourceExplorer\SearchFileNamesCommandHandler.cs" />
    <Compile Include="Views\TextDocumentService.cs" />
    <Compile Include="Features\FormatComment\CommentType.cs" />
    <Compile Include="Features\FormatComment\ExtendSpanResult.cs" />
    <Compile Include="Features\FormatComment\FormatLinesResult.cs" />
    <Compile Include="Features\FormatComment\ICommentFormatter.cs" />
    <Compile Include="PackageInitializerViewHandler.cs" />
    <Compile Include="Package\IPackagePostInitializer.cs" />
    <Compile Include="Package\IPackagePreInitializer.cs" />
    <Compile Include="Package\IVisualStudioPackageProvider.cs" />
    <Compile Include="Package\VisualStudioPackageInitialize.cs" />
    <Compile Include="Package\VisualStudioPackageProvider.cs" />
    <Compile Include="Features\ToolWindows\SourceExplorer\ShowSourceExplorerCommandHandler.cs" />
    <Compile Include="Features\FormatComment\CommentFormatter.cs" />
    <Compile Include="Package\CommandHandler\IPackageCommandHandler.cs" />
    <Compile Include="Package\CommandHandler\PackageCommandHandlerRegistration.cs" />
    <Compile Include="Package\IVisualStudioPackage.cs" />
    <Compile Include="ServerProxy\IServerProcessLauncher.cs" />
    <Compile Include="ServerProxy\IServerProcessProxy.cs" />
    <Compile Include="Threads\DateTimeProvider.cs" />
    <Compile Include="Threads\IDateTimeProvider.cs" />
    <Compile Include="Threads\IReceiveResponsesThread.cs" />
    <Compile Include="Threads\IRequestQueue.cs" />
    <Compile Include="Threads\ISendRequestsThread.cs" />
    <Compile Include="Threads\IDelayedOperationProcessor.cs" />
    <Compile Include="Threads\ISynchronizationContextProvider.cs" />
    <Compile Include="Threads\IUIRequestProcessor.cs" />
    <Compile Include="Threads\ReceiveResponsesThread.cs" />
    <Compile Include="Threads\RequestQueue.cs" />
    <Compile Include="Threads\SendRequestsThread.cs" />
    <Compile Include="Threads\DelayedOperation.cs" />
    <Compile Include="Threads\DelayedOperationProcessor.cs" />
    <Compile Include="Threads\SynchronizationContextProvider.cs" />
    <Compile Include="Threads\UIRequestProcessor.cs" />
    <Compile Include="Features\ToolWindows\SourceExplorer\FilePositionViewModel.cs" />
    <Compile Include="Threads\UIRequest.cs" />
    <Compile Include="Features\ToolWindows\SourceExplorer\FileSystemEntryDataViewModelFactory.cs" />
    <Compile Include="Wpf\ILazyObservableCollection.cs" />
    <Compile Include="Wpf\IProgressBarTracker.cs" />
    <Compile Include="Features\ToolWindows\LazyItemViewModel.cs" />
    <Compile Include="Wpf\LazyObservableCollection.cs" />
    <Compile Include="Features\ToolWindows\SourceExplorer\DirectoryEntryViewModel.cs" />
    <Compile Include="Features\ToolWindows\SourceExplorer\FileEntryViewModel.cs" />
    <Compile Include="Features\ToolWindows\SourceExplorer\FileSystemEntryViewModel.cs" />
    <Compile Include="Wpf\MyVirtualizingStackPanel.cs" />
    <Compile Include="Wpf\ProgressBarTracker.cs" />
    <Compile Include="Features\ToolWindows\SourceExplorer\SourceExplorerViewModel.cs" />
    <Compile Include="Features\ToolWindows\TextItemViewModel.cs" />
    <Compile Include="Features\ToolWindows\TreeViewItemViewModel.cs" />
    <Compile Include="Properties\GlobalSuppressions.cs" />
    <Compile Include="Commands\Guids.cs" />
    <Compile Include="Features\ToolWindows\SourceExplorer\SourceExplorerControl.xaml.cs">
      <DependentUpon>SourceExplorerControl.xaml</DependentUpon>
    </Compile>
    <Compile Include="Commands\OleCommandTarget.cs" />
    <Compile Include="Features\FormatComment\FormatCommentHandler.cs" />
    <Compile Include="Commands\ICommandTarget.cs" />
    <Compile Include="Commands\SimpleCommandTarget.cs" />
    <Compile Include="Features\AutoUpdate\UpdateChecker.cs" />
    <Compile Include="Features\AutoUpdate\UpdateInfoProvider.cs" />
    <Compile Include="Views\IStatusBar.cs" />
    <Compile Include="Views\IStandarImageSourceFactory.cs" />
    <Compile Include="Views\StandarImageSourceFactory.cs" />
    <Compile Include="Views\StatusBar.cs" />
    <Compile Include="Wpf\EditableComboBox.cs" />
    <Compile Include="Wpf\StringListViewModel.cs" />
    <Compile Include="Wpf\IHierarchyObject.cs" />
    <Compile Include="Wpf\WpfUtilities.cs" />
    <Page Include="Features\ToolWindows\BuildExplorer\BuildExplorerControl.xaml">
      <SubType>Designer</SubType>
      <Generator>MSBuild:Compile</Generator>
    </Page>
    <Page Include="Features\ToolWindows\SourceExplorer\SourceExplorerControl.xaml">
      <SubType>Designer</SubType>
      <Generator>MSBuild:Compile</Generator>
    </Page>
    <Compile Include="Features\ToolWindows\SourceExplorer\SourceExplorerToolWindow.cs" />
    <Compile Include="Views\IOpenDocumentHelper.cs" />
    <Compile Include="Views\OpenDocumentHelper.cs" />
    <Compile Include="Views\IViewHandler.cs" />
    <Compile Include="Commands\PkgCmdID.cs" />
    <Compile Include="Resources.Designer.cs">
      <AutoGen>True</AutoGen>
      <DesignTime>True</DesignTime>
      <DependentUpon>Resources.resx</DependentUpon>
    </Compile>
    <Compile Include="ServerProxy\CallbackDictionary.cs" />
    <Compile Include="ServerProxy\ITypedRequestProcessProxy.cs" />
    <Compile Include="ServerProxy\ServerProcessLauncher.cs" />
    <Compile Include="ServerProxy\ServerProcessProxy.cs" />
    <Compile Include="ServerProxy\TypedRequestProcessProxy.cs" />
    <Compile Include="Features\ChromiumCodingStyleChecker\TextLineCheckers\AccessorIndentChecker.cs" />
    <Compile Include="Features\ChromiumCodingStyleChecker\TextLineCheckers\SpaceAfterForKeywordChecker.cs" />
    <Compile Include="Features\ChromiumCodingStyleChecker\TextLineCheckers\ElseIfOnNewLineChecker.cs" />
    <Compile Include="Views\ViewCreationListener.cs" />
    <Compile Include="Features\ChromiumCodingStyleChecker\TextLineCheckers\OpenBraceAfterNewLineChecker.cs" />
    <Compile Include="Views\TextLineFragment.cs" />
    <Compile Include="Features\ChromiumCodingStyleChecker\TextLineCheckerError.cs" />
    <Compile Include="Features\ChromiumCodingStyleChecker\ITextLineChecker.cs" />
    <Compile Include="Properties\AssemblyInfo.cs" />
    <Compile Include="Features\ChromiumCodingStyleChecker\TextLineCheckers\TrailingSpacesChecker.cs" />
    <Compile Include="Features\ChromiumCodingStyleChecker\TextLineCheckers\TabCharacterChecker.cs" />
    <Compile Include="Features\ChromiumCodingStyleChecker\TextLineCheckers\EndOfLineChecker.cs" />
    <Compile Include="Features\ChromiumCodingStyleChecker\TextLineCheckers\LongLineChecker.cs" />
    <Compile Include="Views\TextSnapshotLineExtensions.cs" />
    <Compile Include="VsPackage.cs" />
  </ItemGroup>
  <ItemGroup>
    <EmbeddedResource Include="Features\AttachToChrome\AttachDialog.resx">
      <DependentUpon>AttachDialog.cs</DependentUpon>
    </EmbeddedResource>
    <EmbeddedResource Include="Resources.resx">
      <Generator>ResXFileCodeGenerator</Generator>
      <LastGenOutput>Resources.Designer.cs</LastGenOutput>
      <SubType>Designer</SubType>
    </EmbeddedResource>
    <EmbeddedResource Include="VsPackage.resx">
      <MergeWithCTO>true</MergeWithCTO>
      <ManifestResourceName>VSPackage</ManifestResourceName>
      <SubType>Designer</SubType>
    </EmbeddedResource>
  </ItemGroup>
  <ItemGroup>
    <None Include="packages.config" />
    <None Include="source.extension.vsixmanifest">
      <SubType>Designer</SubType>
    </None>
  </ItemGroup>
  <ItemGroup>
    <Content Include="$(BuildRoot)LICENSE">
      <Link>LICENSE</Link>
      <CopyToOutputDirectory>Always</CopyToOutputDirectory>
      <IncludeInVSIX>true</IncludeInVSIX>
    </Content>
    <Resource Include="Views\Images\FileEntry.png" />
    <None Include="Resources\Images_32bit.bmp" />
    <Content Include="Resources\Package.ico" />
    <VSCTCompile Include="VsChromium.vsct">
      <ResourceName>Menus.ctmenu</ResourceName>
      <SubType>Designer</SubType>
    </VSCTCompile>
    <Content Include="$(OutputPath)\VsChromium.vsdconfig">
      <Link>VsChromium.vsdconfig</Link>
      <CopyToOutputDirectory>Never</CopyToOutputDirectory>
      <IncludeInVSIX>true</IncludeInVSIX>
      <VSIXSubPath>.</VSIXSubPath>
    </Content>
    <Content Include="$(BuildRoot)src\DkmIntegration\Visualizers\Visualizers.natvis">
      <Link>Visualizers.natvis</Link>
      <CopyToOutputDirectory>PreserveNewest</CopyToOutputDirectory>
      <IncludeInVSIX>true</IncludeInVSIX>
      <VSIXSubPath>.</VSIXSubPath>
    </Content>
  </ItemGroup>
  <ItemGroup>
    <ProjectReference Include="$(BuildRoot)src\Core\Core.csproj">
      <Project>{6F70C76F-5A3A-4657-A073-075A08555BAD}</Project>
      <Name>VsChromium.Core</Name>
      <IncludeOutputGroupsInVSIX>DebugSymbolsProjectOutputGroup%3bBuiltProjectOutputGroup%3bBuiltProjectOutputGroupDependencies%3bGetCopyToOutputDirectoryItems%3b</IncludeOutputGroupsInVSIX>
      <IncludeOutputGroupsInVSIXLocalOnly>DebugSymbolsProjectOutputGroup%3b</IncludeOutputGroupsInVSIXLocalOnly>
    </ProjectReference>
    <ProjectReference Include="$(BuildRoot)src\DkmIntegration\DkmIntegration.csproj">
      <Project>{58572470-7222-49be-850b-c6ce224a813a}</Project>
      <Name>VsChromium.DkmIntegration</Name>
    </ProjectReference>
    <ProjectReference Include="$(BuildRoot)src\Host\Host.csproj">
      <Project>{B6FF4670-B5B0-4724-9895-AF3C5E8C68C0}</Project>
      <Name>VsChromium.Host</Name>
      <IncludeOutputGroupsInVSIX>DebugSymbolsProjectOutputGroup%3bBuiltProjectOutputGroup%3bBuiltProjectOutputGroupDependencies%3bGetCopyToOutputDirectoryItems%3b</IncludeOutputGroupsInVSIX>
      <IncludeOutputGroupsInVSIXLocalOnly>DebugSymbolsProjectOutputGroup%3b</IncludeOutputGroupsInVSIXLocalOnly>
    </ProjectReference>
    <ProjectReference Include="$(BuildRoot)src\ServerNativeInterop\ServerNativeInterop.csproj">
      <Project>{a38dc74b-820c-49a5-a732-23170d953632}</Project>
      <Name>VsChromium.Server.NativeInterop</Name>
    </ProjectReference>
    <ProjectReference Include="$(BuildRoot)src\Server\Server.csproj">
      <Project>{F33514B3-E491-4599-AF71-EABCDD70234F}</Project>
      <Name>VsChromium.Server</Name>
      <IncludeOutputGroupsInVSIX>DebugSymbolsProjectOutputGroup%3bBuiltProjectOutputGroup%3bBuiltProjectOutputGroupDependencies%3bGetCopyToOutputDirectoryItems%3b</IncludeOutputGroupsInVSIX>
      <IncludeOutputGroupsInVSIXLocalOnly>DebugSymbolsProjectOutputGroup%3b</IncludeOutputGroupsInVSIXLocalOnly>
    </ProjectReference>
  </ItemGroup>
  <PropertyGroup>
    <UseCodebase>true</UseCodebase>
  </PropertyGroup>
  <Import Project="$(MSBuildBinPath)\Microsoft.CSharp.targets" />
  <Import Project="$(VSToolsPath)\VSSDK\Microsoft.VsSDK.targets" Condition="'$(VSToolsPath)' != ''" />
  <!-- To modify your build process, add your task inside one of the targets below and uncomment it. 
       Other similar extension points exist, see Microsoft.Common.targets.
  <Target Name="BeforeBuild">
  </Target>
  <Target Name="AfterBuild">
  </Target>
  -->
</Project><|MERGE_RESOLUTION|>--- conflicted
+++ resolved
@@ -1,425 +1,419 @@
-﻿<?xml version="1.0" encoding="utf-8"?>
-<Project DefaultTargets="Build" xmlns="http://schemas.microsoft.com/developer/msbuild/2003" ToolsVersion="12.0">
-  <Import Project="..\ProjectBefore.settings" />
-  <PropertyGroup>
-    <Configuration Condition=" '$(Configuration)' == '' ">Debug</Configuration>
-    <Platform Condition=" '$(Platform)' == '' ">AnyCPU</Platform>
-    <ProjectTypeGuids>{82b43b9b-a64c-4715-b499-d71e9ca2bd60};{60dc8134-eba5-43b8-bcc9-bb4bc16c2548};{FAE04EC0-301F-11D3-BF4B-00C04F79EFBC}</ProjectTypeGuids>
-    <ProjectGuid>{8ED06AA3-93DF-48FE-97C0-F516E99FDB32}</ProjectGuid>
-    <OutputType>Library</OutputType>
-    <AppDesignerFolder>Properties</AppDesignerFolder>
-    <RootNamespace>VsChromium</RootNamespace>
-    <AssemblyName>VsChromium</AssemblyName>
-    <FileAlignment>512</FileAlignment>
-    <CopyVsixExtensionFiles>True</CopyVsixExtensionFiles>
-    <AssemblyOriginatorKeyFile>$(BuildSettingsPath)VsChromiumKey.snk</AssemblyOriginatorKeyFile>
-    <SignAssembly>true</SignAssembly>
-    <StartAction>Program</StartAction>
-    <StartProgram>$(DevEnvDir)devenv.exe</StartProgram>
-    <StartArguments>/rootSuffix Exp</StartArguments>
-    <GeneratePkgDefFile>true</GeneratePkgDefFile>
-    <IncludeDebugSymbolsInVSIXContainer>true</IncludeDebugSymbolsInVSIXContainer>
-  </PropertyGroup>
-  <PropertyGroup Condition=" '$(Configuration)|$(Platform)' == 'Debug|AnyCPU' ">
-    <DefineConstants>PROFILE_SERVER2;$(DefineConstants)</DefineConstants>
-  </PropertyGroup>
-  <ItemGroup>
-    <Reference Include="Microsoft.VisualStudio.ComponentModelHost, Version=12.0.0.0, Culture=neutral, PublicKeyToken=b03f5f7f11d50a3a, processorArchitecture=MSIL">
-      <Private>False</Private>
-    </Reference>
-    <Reference Include="Microsoft.VisualStudio.Debugger.Engine, Version=1.0.0.0, Culture=neutral, PublicKeyToken=b03f5f7f11d50a3a, processorArchitecture=MSIL" />
-    <Reference Include="Microsoft.VisualStudio.Debugger.Interop.11.0, Version=11.0.0.0, Culture=neutral, PublicKeyToken=b03f5f7f11d50a3a, processorArchitecture=MSIL" />
-    <Reference Include="Microsoft.VisualStudio.Language.Intellisense, Version=12.0.0.0, Culture=neutral, PublicKeyToken=b03f5f7f11d50a3a, processorArchitecture=MSIL">
-      <SpecificVersion>False</SpecificVersion>
-      <HintPath>C:\Program Files (x86)\Microsoft Visual Studio 12.0\Common7\IDE\CommonExtensions\Microsoft\Editor\Microsoft.VisualStudio.Language.Intellisense.dll</HintPath>
-    </Reference>
-    <Reference Include="Microsoft.VisualStudio.OLE.Interop" />
-    <Reference Include="Microsoft.VisualStudio.Shell.Interop" />
-    <Reference Include="Microsoft.VisualStudio.Shell.Interop.8.0" />
-    <Reference Include="Microsoft.VisualStudio.Shell.Interop.9.0" />
-    <Reference Include="Microsoft.VisualStudio.Shell.Interop.10.0" />
-    <Reference Include="Microsoft.VisualStudio.Shell.Interop.11.0" />
-    <Reference Include="Microsoft.VisualStudio.Shell.Interop.12.0" />
-    <Reference Include="Microsoft.VisualStudio.TextManager.Interop" />
-    <Reference Include="Microsoft.VisualStudio.Shell.12.0">
-      <Private>false</Private>
-    </Reference>
-    <Reference Include="Microsoft.VisualStudio.Shell.Immutable.10.0, Version=10.0.0.0, Culture=neutral, PublicKeyToken=b03f5f7f11d50a3a, processorArchitecture=MSIL">
-      <Private>False</Private>
-    </Reference>
-    <Reference Include="Microsoft.VisualStudio.Shell.Immutable.11.0, Version=11.0.0.0, Culture=neutral, PublicKeyToken=b03f5f7f11d50a3a, processorArchitecture=MSIL">
-      <Private>False</Private>
-    </Reference>
-    <Reference Include="Microsoft.VisualStudio.Shell.Immutable.12.0">
-      <Private>False</Private>
-    </Reference>
-    <Reference Include="Microsoft.VisualStudio.CoreUtility, Version=12.0.0.0, Culture=neutral, PublicKeyToken=b03f5f7f11d50a3a, processorArchitecture=MSIL">
-      <Private>False</Private>
-    </Reference>
-    <Reference Include="Microsoft.VisualStudio.Editor, Version=12.0.0.0, Culture=neutral, PublicKeyToken=b03f5f7f11d50a3a, processorArchitecture=MSIL">
-      <Private>False</Private>
-    </Reference>
-    <Reference Include="Microsoft.VisualStudio.Text.Data, Version=12.0.0.0, Culture=neutral, PublicKeyToken=b03f5f7f11d50a3a, processorArchitecture=MSIL">
-      <Private>False</Private>
-    </Reference>
-    <Reference Include="Microsoft.VisualStudio.Text.Logic, Version=12.0.0.0, Culture=neutral, PublicKeyToken=b03f5f7f11d50a3a, processorArchitecture=MSIL">
-      <Private>False</Private>
-    </Reference>
-    <Reference Include="Microsoft.VisualStudio.Text.UI, Version=12.0.0.0, Culture=neutral, PublicKeyToken=b03f5f7f11d50a3a, processorArchitecture=MSIL">
-      <Private>False</Private>
-    </Reference>
-    <Reference Include="Microsoft.VisualStudio.Text.UI.Wpf, Version=12.0.0.0, Culture=neutral, PublicKeyToken=b03f5f7f11d50a3a, processorArchitecture=MSIL">
-      <Private>False</Private>
-    </Reference>
-    <Reference Include="PresentationCore" />
-    <Reference Include="PresentationFramework" />
-    <Reference Include="protobuf-net">
-      <HintPath>$(BuildRoot)src\packages\protobuf-net.2.0.0.640\lib\net40\protobuf-net.dll</HintPath>
-    </Reference>
-    <Reference Include="System" />
-    <Reference Include="Microsoft.CSharp" />
-    <Reference Include="System.ComponentModel.Composition" />
-    <Reference Include="System.Data" />
-    <Reference Include="System.Design" />
-    <Reference Include="System.Drawing" />
-    <Reference Include="System.Windows.Forms" />
-    <Reference Include="System.Xaml" />
-    <Reference Include="System.Xml" />
-    <Reference Include="WindowsBase" />
-  </ItemGroup>
-  <ItemGroup>
-    <COMReference Include="EnvDTE">
-      <Guid>{80CC9F66-E7D8-4DDD-85B6-D9E6CD0E93E2}</Guid>
-      <VersionMajor>8</VersionMajor>
-      <VersionMinor>0</VersionMinor>
-      <Lcid>0</Lcid>
-      <WrapperTool>primary</WrapperTool>
-      <Isolated>False</Isolated>
-      <EmbedInteropTypes>False</EmbedInteropTypes>
-    </COMReference>
-    <COMReference Include="EnvDTE100">
-      <Guid>{26AD1324-4B7C-44BC-84F8-B86AED45729F}</Guid>
-      <VersionMajor>10</VersionMajor>
-      <VersionMinor>0</VersionMinor>
-      <Lcid>0</Lcid>
-      <WrapperTool>primary</WrapperTool>
-      <Isolated>False</Isolated>
-      <EmbedInteropTypes>False</EmbedInteropTypes>
-    </COMReference>
-    <COMReference Include="EnvDTE80">
-      <Guid>{1A31287A-4D7D-413E-8E32-3B374931BD89}</Guid>
-      <VersionMajor>8</VersionMajor>
-      <VersionMinor>0</VersionMinor>
-      <Lcid>0</Lcid>
-      <WrapperTool>primary</WrapperTool>
-      <Isolated>False</Isolated>
-      <EmbedInteropTypes>False</EmbedInteropTypes>
-    </COMReference>
-    <COMReference Include="EnvDTE90">
-      <Guid>{2CE2370E-D744-4936-A090-3FFFE667B0E1}</Guid>
-      <VersionMajor>9</VersionMajor>
-      <VersionMinor>0</VersionMinor>
-      <Lcid>0</Lcid>
-      <WrapperTool>primary</WrapperTool>
-      <Isolated>False</Isolated>
-      <EmbedInteropTypes>False</EmbedInteropTypes>
-    </COMReference>
-    <COMReference Include="Microsoft.VisualStudio.CommandBars">
-      <Guid>{1CBA492E-7263-47BB-87FE-639000619B15}</Guid>
-      <VersionMajor>8</VersionMajor>
-      <VersionMinor>0</VersionMinor>
-      <Lcid>0</Lcid>
-      <WrapperTool>primary</WrapperTool>
-      <Isolated>False</Isolated>
-      <EmbedInteropTypes>False</EmbedInteropTypes>
-    </COMReference>
-    <COMReference Include="stdole">
-      <Guid>{00020430-0000-0000-C000-000000000046}</Guid>
-      <VersionMajor>2</VersionMajor>
-      <VersionMinor>0</VersionMinor>
-      <Lcid>0</Lcid>
-      <WrapperTool>primary</WrapperTool>
-      <Isolated>False</Isolated>
-      <EmbedInteropTypes>False</EmbedInteropTypes>
-    </COMReference>
-  </ItemGroup>
-  <ItemGroup>
-    <Resource Include="Views\Images\TextDocument.png" />
-    <Resource Include="Views\Images\Refresh.png" />
-    <Resource Include="Views\Images\ProcessWorking.png" />
-    <Resource Include="Views\Images\FileGo.png" />
-    <Resource Include="Views\Images\TextEntry.png" />
-    <Content Include="$(OutputPath)VsChromium.Native.dll">
-      <Link>VsChromium.Native.dll</Link>
-      <IncludeInVSIX>true</IncludeInVSIX>
-    </Content>
-    <Content Include="$(OutputPath)VsChromium.Native.pdb">
-      <Link>VsChromium.Native.pdb</Link>
-      <IncludeInVSIX>true</IncludeInVSIX>
-    </Content>
-  </ItemGroup>
-  <ItemGroup>
-    <Compile Include="Features\AttachToChrome\ColumnSorter.cs" />
-    <Compile Include="Features\AttachToChrome\DebugAttach.cs" />
-    <Compile Include="Features\AttachToChrome\DkmComponentMessageInitializer.cs" />
-    <Compile Include="Features\AttachToChrome\DkmComponentEventHandler.cs" />
-    <Compile Include="Features\AttachToChrome\NumericStringComparer.cs" />
-    <Compile Include="Features\AttachToChrome\ProcessViewItem.cs" />
-    <Compile Include="Features\AutoUpdate\IUpdateNotificationListener.cs" />
-    <Compile Include="Features\AutoUpdate\UpdateInfo.cs" />
-    <Compile Include="Features\AutoUpdate\UpdateNotificationListener.cs" />
-    <Compile Include="Features\BuildOutputAnalyzer\BuildOutputClassifierConstants.cs" />
-    <Compile Include="Features\AttachToChrome\AttachDialog.cs">
-      <SubType>Form</SubType>
-    </Compile>
-    <Compile Include="Features\AttachToChrome\AttachDialog.designer.cs">
-      <DependentUpon>AttachDialog.cs</DependentUpon>
-    </Compile>
-    <Compile Include="Features\AttachToChrome\AttachToAllChromesHandler.cs" />
-    <Compile Include="Features\AttachToChrome\AttachToChromeDescendantsHandler.cs" />
-    <Compile Include="Features\AttachToChrome\Guids.cs" />
-    <Compile Include="Features\AttachToChrome\PkgCmdID.cs" />
-    <Compile Include="Features\AttachToChrome\ProcessCategory.cs" />
-    <Compile Include="Features\AttachToChrome\AttachToChromeDialogHandler.cs" />
-    <Compile Include="ChromiumEnlistment\ChromiumSourceFiles.cs" />
-    <Compile Include="ChromiumEnlistment\IChromiumSourceFiles.cs" />
-    <Compile Include="Features\ChromiumCodingStyleChecker\ChromiumStyleClassifierConstants.cs" />
-    <Compile Include="Features\ChromiumCodingStyleChecker\ChromiumStyleClassificationType.cs" />
-    <Compile Include="Features\BuildOutputAnalyzer\BuildOutputClassificationType.cs" />
-    <Compile Include="Features\ChromiumCodingStyleChecker\ChromiumStyleClassificationDefinition.cs" />
-    <Compile Include="Features\ChromiumCodingStyleChecker\ChromiumStyleClassifier.cs" />
-    <Compile Include="Features\ChromiumCodingStyleChecker\ChromiumStyleClassifierProvider.cs" />
-    <Compile Include="Features\ChromiumCodingStyleChecker\ChromiumSourceFilesExtensions.cs" />
-    <Compile Include="Features\AutoUpdate\IPackageVersionProvider.cs" />
-    <Compile Include="Features\AutoUpdate\IUpdateInfoProvider.cs" />
-    <Compile Include="Features\AutoUpdate\PackageVersionProvider.cs" />
-    <Compile Include="Features\BuildOutputAnalyzer\BuildOutputParser.cs" />
-    <Compile Include="Features\BuildOutputAnalyzer\BuildOutputSpan.cs" />
-    <Compile Include="Features\BuildOutputAnalyzer\BuildOutputClassifierProvider.cs" />
-    <Compile Include="Features\BuildOutputAnalyzer\BuildOutputClassifier.cs" />
-    <Compile Include="Features\BuildOutputAnalyzer\NugetConsoleConstants.cs" />
-    <Compile Include="Features\BuildOutputAnalyzer\IBuildOutputParser.cs" />
-    <Compile Include="Features\BuildOutputAnalyzer\NugetConsoleViewHandler.cs" />
-    <Compile Include="Features\BuildOutputAnalyzer\BuildOutputClassificationDefinition.cs" />
-<<<<<<< HEAD
-=======
-    <Compile Include="Features\ToolWindows\BuildExplorer\DeveloperBuildsCategoryItemViewModel.cs" />
->>>>>>> c5ed77dc
-    <Compile Include="Features\ToolWindows\BuildExplorer\BuildExplorerControl.xaml.cs">
-      <DependentUpon>BuildExplorerControl.xaml</DependentUpon>
-    </Compile>
-    <Compile Include="Features\ToolWindows\BuildExplorer\BuildExplorerToolWindow.cs" />
-    <Compile Include="Features\ToolWindows\BuildExplorer\BuildExplorerViewModel.cs" />
-<<<<<<< HEAD
-=======
-    <Compile Include="Features\ToolWindows\BuildExplorer\InstalledBuildItemViewModel.cs" />
-    <Compile Include="Features\ToolWindows\BuildExplorer\InstalledBuildsCategoryItemViewModel.cs" />
->>>>>>> c5ed77dc
-    <Compile Include="Features\ToolWindows\BuildExplorer\ShowBuildExplorerCommandHandler.cs" />
-    <Compile Include="Features\ToolWindows\ShowToolWindowCommandHandler.cs" />
-    <Compile Include="Features\ToolWindows\RootErrorItemViewModel.cs" />
-    <Compile Include="Features\ToolWindows\ChromiumExplorerViewModelBase.cs" />
-    <Compile Include="Features\ToolWindows\SourceExplorer\SourceExplorerItemViewModelBase.cs" />
-    <Compile Include="Features\ToolWindows\ToolWindowAccessor.cs" />
-    <Compile Include="Features\ToolWindows\TreeViewRootNodes.cs" />
-    <Compile Include="Package\IPackagePostDispose.cs" />
-    <Compile Include="Threads\IpcRequestException.cs" />
-    <Compile Include="Views\ITextDocumentService.cs" />
-    <Compile Include="Features\ToolWindows\SourceExplorer\TextDocumentFactoryObserver.cs" />
-    <Compile Include="Features\ToolWindows\SourceExplorer\SearchDirectoryNamesCommandHandler.cs" />
-    <Compile Include="Features\ToolWindows\SourceExplorer\SearchFileContentsCommandHandler.cs" />
-    <Compile Include="Features\ToolWindows\SourceExplorer\SearchFileNamesCommandHandler.cs" />
-    <Compile Include="Views\TextDocumentService.cs" />
-    <Compile Include="Features\FormatComment\CommentType.cs" />
-    <Compile Include="Features\FormatComment\ExtendSpanResult.cs" />
-    <Compile Include="Features\FormatComment\FormatLinesResult.cs" />
-    <Compile Include="Features\FormatComment\ICommentFormatter.cs" />
-    <Compile Include="PackageInitializerViewHandler.cs" />
-    <Compile Include="Package\IPackagePostInitializer.cs" />
-    <Compile Include="Package\IPackagePreInitializer.cs" />
-    <Compile Include="Package\IVisualStudioPackageProvider.cs" />
-    <Compile Include="Package\VisualStudioPackageInitialize.cs" />
-    <Compile Include="Package\VisualStudioPackageProvider.cs" />
-    <Compile Include="Features\ToolWindows\SourceExplorer\ShowSourceExplorerCommandHandler.cs" />
-    <Compile Include="Features\FormatComment\CommentFormatter.cs" />
-    <Compile Include="Package\CommandHandler\IPackageCommandHandler.cs" />
-    <Compile Include="Package\CommandHandler\PackageCommandHandlerRegistration.cs" />
-    <Compile Include="Package\IVisualStudioPackage.cs" />
-    <Compile Include="ServerProxy\IServerProcessLauncher.cs" />
-    <Compile Include="ServerProxy\IServerProcessProxy.cs" />
-    <Compile Include="Threads\DateTimeProvider.cs" />
-    <Compile Include="Threads\IDateTimeProvider.cs" />
-    <Compile Include="Threads\IReceiveResponsesThread.cs" />
-    <Compile Include="Threads\IRequestQueue.cs" />
-    <Compile Include="Threads\ISendRequestsThread.cs" />
-    <Compile Include="Threads\IDelayedOperationProcessor.cs" />
-    <Compile Include="Threads\ISynchronizationContextProvider.cs" />
-    <Compile Include="Threads\IUIRequestProcessor.cs" />
-    <Compile Include="Threads\ReceiveResponsesThread.cs" />
-    <Compile Include="Threads\RequestQueue.cs" />
-    <Compile Include="Threads\SendRequestsThread.cs" />
-    <Compile Include="Threads\DelayedOperation.cs" />
-    <Compile Include="Threads\DelayedOperationProcessor.cs" />
-    <Compile Include="Threads\SynchronizationContextProvider.cs" />
-    <Compile Include="Threads\UIRequestProcessor.cs" />
-    <Compile Include="Features\ToolWindows\SourceExplorer\FilePositionViewModel.cs" />
-    <Compile Include="Threads\UIRequest.cs" />
-    <Compile Include="Features\ToolWindows\SourceExplorer\FileSystemEntryDataViewModelFactory.cs" />
-    <Compile Include="Wpf\ILazyObservableCollection.cs" />
-    <Compile Include="Wpf\IProgressBarTracker.cs" />
-    <Compile Include="Features\ToolWindows\LazyItemViewModel.cs" />
-    <Compile Include="Wpf\LazyObservableCollection.cs" />
-    <Compile Include="Features\ToolWindows\SourceExplorer\DirectoryEntryViewModel.cs" />
-    <Compile Include="Features\ToolWindows\SourceExplorer\FileEntryViewModel.cs" />
-    <Compile Include="Features\ToolWindows\SourceExplorer\FileSystemEntryViewModel.cs" />
-    <Compile Include="Wpf\MyVirtualizingStackPanel.cs" />
-    <Compile Include="Wpf\ProgressBarTracker.cs" />
-    <Compile Include="Features\ToolWindows\SourceExplorer\SourceExplorerViewModel.cs" />
-    <Compile Include="Features\ToolWindows\TextItemViewModel.cs" />
-    <Compile Include="Features\ToolWindows\TreeViewItemViewModel.cs" />
-    <Compile Include="Properties\GlobalSuppressions.cs" />
-    <Compile Include="Commands\Guids.cs" />
-    <Compile Include="Features\ToolWindows\SourceExplorer\SourceExplorerControl.xaml.cs">
-      <DependentUpon>SourceExplorerControl.xaml</DependentUpon>
-    </Compile>
-    <Compile Include="Commands\OleCommandTarget.cs" />
-    <Compile Include="Features\FormatComment\FormatCommentHandler.cs" />
-    <Compile Include="Commands\ICommandTarget.cs" />
-    <Compile Include="Commands\SimpleCommandTarget.cs" />
-    <Compile Include="Features\AutoUpdate\UpdateChecker.cs" />
-    <Compile Include="Features\AutoUpdate\UpdateInfoProvider.cs" />
-    <Compile Include="Views\IStatusBar.cs" />
-    <Compile Include="Views\IStandarImageSourceFactory.cs" />
-    <Compile Include="Views\StandarImageSourceFactory.cs" />
-    <Compile Include="Views\StatusBar.cs" />
-    <Compile Include="Wpf\EditableComboBox.cs" />
-    <Compile Include="Wpf\StringListViewModel.cs" />
-    <Compile Include="Wpf\IHierarchyObject.cs" />
-    <Compile Include="Wpf\WpfUtilities.cs" />
-    <Page Include="Features\ToolWindows\BuildExplorer\BuildExplorerControl.xaml">
-      <SubType>Designer</SubType>
-      <Generator>MSBuild:Compile</Generator>
-    </Page>
-    <Page Include="Features\ToolWindows\SourceExplorer\SourceExplorerControl.xaml">
-      <SubType>Designer</SubType>
-      <Generator>MSBuild:Compile</Generator>
-    </Page>
-    <Compile Include="Features\ToolWindows\SourceExplorer\SourceExplorerToolWindow.cs" />
-    <Compile Include="Views\IOpenDocumentHelper.cs" />
-    <Compile Include="Views\OpenDocumentHelper.cs" />
-    <Compile Include="Views\IViewHandler.cs" />
-    <Compile Include="Commands\PkgCmdID.cs" />
-    <Compile Include="Resources.Designer.cs">
-      <AutoGen>True</AutoGen>
-      <DesignTime>True</DesignTime>
-      <DependentUpon>Resources.resx</DependentUpon>
-    </Compile>
-    <Compile Include="ServerProxy\CallbackDictionary.cs" />
-    <Compile Include="ServerProxy\ITypedRequestProcessProxy.cs" />
-    <Compile Include="ServerProxy\ServerProcessLauncher.cs" />
-    <Compile Include="ServerProxy\ServerProcessProxy.cs" />
-    <Compile Include="ServerProxy\TypedRequestProcessProxy.cs" />
-    <Compile Include="Features\ChromiumCodingStyleChecker\TextLineCheckers\AccessorIndentChecker.cs" />
-    <Compile Include="Features\ChromiumCodingStyleChecker\TextLineCheckers\SpaceAfterForKeywordChecker.cs" />
-    <Compile Include="Features\ChromiumCodingStyleChecker\TextLineCheckers\ElseIfOnNewLineChecker.cs" />
-    <Compile Include="Views\ViewCreationListener.cs" />
-    <Compile Include="Features\ChromiumCodingStyleChecker\TextLineCheckers\OpenBraceAfterNewLineChecker.cs" />
-    <Compile Include="Views\TextLineFragment.cs" />
-    <Compile Include="Features\ChromiumCodingStyleChecker\TextLineCheckerError.cs" />
-    <Compile Include="Features\ChromiumCodingStyleChecker\ITextLineChecker.cs" />
-    <Compile Include="Properties\AssemblyInfo.cs" />
-    <Compile Include="Features\ChromiumCodingStyleChecker\TextLineCheckers\TrailingSpacesChecker.cs" />
-    <Compile Include="Features\ChromiumCodingStyleChecker\TextLineCheckers\TabCharacterChecker.cs" />
-    <Compile Include="Features\ChromiumCodingStyleChecker\TextLineCheckers\EndOfLineChecker.cs" />
-    <Compile Include="Features\ChromiumCodingStyleChecker\TextLineCheckers\LongLineChecker.cs" />
-    <Compile Include="Views\TextSnapshotLineExtensions.cs" />
-    <Compile Include="VsPackage.cs" />
-  </ItemGroup>
-  <ItemGroup>
-    <EmbeddedResource Include="Features\AttachToChrome\AttachDialog.resx">
-      <DependentUpon>AttachDialog.cs</DependentUpon>
-    </EmbeddedResource>
-    <EmbeddedResource Include="Resources.resx">
-      <Generator>ResXFileCodeGenerator</Generator>
-      <LastGenOutput>Resources.Designer.cs</LastGenOutput>
-      <SubType>Designer</SubType>
-    </EmbeddedResource>
-    <EmbeddedResource Include="VsPackage.resx">
-      <MergeWithCTO>true</MergeWithCTO>
-      <ManifestResourceName>VSPackage</ManifestResourceName>
-      <SubType>Designer</SubType>
-    </EmbeddedResource>
-  </ItemGroup>
-  <ItemGroup>
-    <None Include="packages.config" />
-    <None Include="source.extension.vsixmanifest">
-      <SubType>Designer</SubType>
-    </None>
-  </ItemGroup>
-  <ItemGroup>
-    <Content Include="$(BuildRoot)LICENSE">
-      <Link>LICENSE</Link>
-      <CopyToOutputDirectory>Always</CopyToOutputDirectory>
-      <IncludeInVSIX>true</IncludeInVSIX>
-    </Content>
-    <Resource Include="Views\Images\FileEntry.png" />
-    <None Include="Resources\Images_32bit.bmp" />
-    <Content Include="Resources\Package.ico" />
-    <VSCTCompile Include="VsChromium.vsct">
-      <ResourceName>Menus.ctmenu</ResourceName>
-      <SubType>Designer</SubType>
-    </VSCTCompile>
-    <Content Include="$(OutputPath)\VsChromium.vsdconfig">
-      <Link>VsChromium.vsdconfig</Link>
-      <CopyToOutputDirectory>Never</CopyToOutputDirectory>
-      <IncludeInVSIX>true</IncludeInVSIX>
-      <VSIXSubPath>.</VSIXSubPath>
-    </Content>
-    <Content Include="$(BuildRoot)src\DkmIntegration\Visualizers\Visualizers.natvis">
-      <Link>Visualizers.natvis</Link>
-      <CopyToOutputDirectory>PreserveNewest</CopyToOutputDirectory>
-      <IncludeInVSIX>true</IncludeInVSIX>
-      <VSIXSubPath>.</VSIXSubPath>
-    </Content>
-  </ItemGroup>
-  <ItemGroup>
-    <ProjectReference Include="$(BuildRoot)src\Core\Core.csproj">
-      <Project>{6F70C76F-5A3A-4657-A073-075A08555BAD}</Project>
-      <Name>VsChromium.Core</Name>
-      <IncludeOutputGroupsInVSIX>DebugSymbolsProjectOutputGroup%3bBuiltProjectOutputGroup%3bBuiltProjectOutputGroupDependencies%3bGetCopyToOutputDirectoryItems%3b</IncludeOutputGroupsInVSIX>
-      <IncludeOutputGroupsInVSIXLocalOnly>DebugSymbolsProjectOutputGroup%3b</IncludeOutputGroupsInVSIXLocalOnly>
-    </ProjectReference>
-    <ProjectReference Include="$(BuildRoot)src\DkmIntegration\DkmIntegration.csproj">
-      <Project>{58572470-7222-49be-850b-c6ce224a813a}</Project>
-      <Name>VsChromium.DkmIntegration</Name>
-    </ProjectReference>
-    <ProjectReference Include="$(BuildRoot)src\Host\Host.csproj">
-      <Project>{B6FF4670-B5B0-4724-9895-AF3C5E8C68C0}</Project>
-      <Name>VsChromium.Host</Name>
-      <IncludeOutputGroupsInVSIX>DebugSymbolsProjectOutputGroup%3bBuiltProjectOutputGroup%3bBuiltProjectOutputGroupDependencies%3bGetCopyToOutputDirectoryItems%3b</IncludeOutputGroupsInVSIX>
-      <IncludeOutputGroupsInVSIXLocalOnly>DebugSymbolsProjectOutputGroup%3b</IncludeOutputGroupsInVSIXLocalOnly>
-    </ProjectReference>
-    <ProjectReference Include="$(BuildRoot)src\ServerNativeInterop\ServerNativeInterop.csproj">
-      <Project>{a38dc74b-820c-49a5-a732-23170d953632}</Project>
-      <Name>VsChromium.Server.NativeInterop</Name>
-    </ProjectReference>
-    <ProjectReference Include="$(BuildRoot)src\Server\Server.csproj">
-      <Project>{F33514B3-E491-4599-AF71-EABCDD70234F}</Project>
-      <Name>VsChromium.Server</Name>
-      <IncludeOutputGroupsInVSIX>DebugSymbolsProjectOutputGroup%3bBuiltProjectOutputGroup%3bBuiltProjectOutputGroupDependencies%3bGetCopyToOutputDirectoryItems%3b</IncludeOutputGroupsInVSIX>
-      <IncludeOutputGroupsInVSIXLocalOnly>DebugSymbolsProjectOutputGroup%3b</IncludeOutputGroupsInVSIXLocalOnly>
-    </ProjectReference>
-  </ItemGroup>
-  <PropertyGroup>
-    <UseCodebase>true</UseCodebase>
-  </PropertyGroup>
-  <Import Project="$(MSBuildBinPath)\Microsoft.CSharp.targets" />
-  <Import Project="$(VSToolsPath)\VSSDK\Microsoft.VsSDK.targets" Condition="'$(VSToolsPath)' != ''" />
-  <!-- To modify your build process, add your task inside one of the targets below and uncomment it. 
-       Other similar extension points exist, see Microsoft.Common.targets.
-  <Target Name="BeforeBuild">
-  </Target>
-  <Target Name="AfterBuild">
-  </Target>
-  -->
+﻿<?xml version="1.0" encoding="utf-8"?>
+<Project DefaultTargets="Build" xmlns="http://schemas.microsoft.com/developer/msbuild/2003" ToolsVersion="12.0">
+  <Import Project="..\ProjectBefore.settings" />
+  <PropertyGroup>
+    <Configuration Condition=" '$(Configuration)' == '' ">Debug</Configuration>
+    <Platform Condition=" '$(Platform)' == '' ">AnyCPU</Platform>
+    <ProjectTypeGuids>{82b43b9b-a64c-4715-b499-d71e9ca2bd60};{60dc8134-eba5-43b8-bcc9-bb4bc16c2548};{FAE04EC0-301F-11D3-BF4B-00C04F79EFBC}</ProjectTypeGuids>
+    <ProjectGuid>{8ED06AA3-93DF-48FE-97C0-F516E99FDB32}</ProjectGuid>
+    <OutputType>Library</OutputType>
+    <AppDesignerFolder>Properties</AppDesignerFolder>
+    <RootNamespace>VsChromium</RootNamespace>
+    <AssemblyName>VsChromium</AssemblyName>
+    <FileAlignment>512</FileAlignment>
+    <CopyVsixExtensionFiles>True</CopyVsixExtensionFiles>
+    <AssemblyOriginatorKeyFile>$(BuildSettingsPath)VsChromiumKey.snk</AssemblyOriginatorKeyFile>
+    <SignAssembly>true</SignAssembly>
+    <StartAction>Program</StartAction>
+    <StartProgram>$(DevEnvDir)devenv.exe</StartProgram>
+    <StartArguments>/rootSuffix Exp</StartArguments>
+    <GeneratePkgDefFile>true</GeneratePkgDefFile>
+    <IncludeDebugSymbolsInVSIXContainer>true</IncludeDebugSymbolsInVSIXContainer>
+  </PropertyGroup>
+  <PropertyGroup Condition=" '$(Configuration)|$(Platform)' == 'Debug|AnyCPU' ">
+    <DefineConstants>PROFILE_SERVER2;$(DefineConstants)</DefineConstants>
+  </PropertyGroup>
+  <ItemGroup>
+    <Reference Include="Microsoft.VisualStudio.ComponentModelHost, Version=12.0.0.0, Culture=neutral, PublicKeyToken=b03f5f7f11d50a3a, processorArchitecture=MSIL">
+      <Private>False</Private>
+    </Reference>
+    <Reference Include="Microsoft.VisualStudio.Debugger.Engine, Version=1.0.0.0, Culture=neutral, PublicKeyToken=b03f5f7f11d50a3a, processorArchitecture=MSIL" />
+    <Reference Include="Microsoft.VisualStudio.Debugger.Interop.11.0, Version=11.0.0.0, Culture=neutral, PublicKeyToken=b03f5f7f11d50a3a, processorArchitecture=MSIL" />
+    <Reference Include="Microsoft.VisualStudio.Language.Intellisense, Version=12.0.0.0, Culture=neutral, PublicKeyToken=b03f5f7f11d50a3a, processorArchitecture=MSIL">
+      <SpecificVersion>False</SpecificVersion>
+      <HintPath>C:\Program Files (x86)\Microsoft Visual Studio 12.0\Common7\IDE\CommonExtensions\Microsoft\Editor\Microsoft.VisualStudio.Language.Intellisense.dll</HintPath>
+    </Reference>
+    <Reference Include="Microsoft.VisualStudio.OLE.Interop" />
+    <Reference Include="Microsoft.VisualStudio.Shell.Interop" />
+    <Reference Include="Microsoft.VisualStudio.Shell.Interop.8.0" />
+    <Reference Include="Microsoft.VisualStudio.Shell.Interop.9.0" />
+    <Reference Include="Microsoft.VisualStudio.Shell.Interop.10.0" />
+    <Reference Include="Microsoft.VisualStudio.Shell.Interop.11.0" />
+    <Reference Include="Microsoft.VisualStudio.Shell.Interop.12.0" />
+    <Reference Include="Microsoft.VisualStudio.TextManager.Interop" />
+    <Reference Include="Microsoft.VisualStudio.Shell.12.0">
+      <Private>false</Private>
+    </Reference>
+    <Reference Include="Microsoft.VisualStudio.Shell.Immutable.10.0, Version=10.0.0.0, Culture=neutral, PublicKeyToken=b03f5f7f11d50a3a, processorArchitecture=MSIL">
+      <Private>False</Private>
+    </Reference>
+    <Reference Include="Microsoft.VisualStudio.Shell.Immutable.11.0, Version=11.0.0.0, Culture=neutral, PublicKeyToken=b03f5f7f11d50a3a, processorArchitecture=MSIL">
+      <Private>False</Private>
+    </Reference>
+    <Reference Include="Microsoft.VisualStudio.Shell.Immutable.12.0">
+      <Private>False</Private>
+    </Reference>
+    <Reference Include="Microsoft.VisualStudio.CoreUtility, Version=12.0.0.0, Culture=neutral, PublicKeyToken=b03f5f7f11d50a3a, processorArchitecture=MSIL">
+      <Private>False</Private>
+    </Reference>
+    <Reference Include="Microsoft.VisualStudio.Editor, Version=12.0.0.0, Culture=neutral, PublicKeyToken=b03f5f7f11d50a3a, processorArchitecture=MSIL">
+      <Private>False</Private>
+    </Reference>
+    <Reference Include="Microsoft.VisualStudio.Text.Data, Version=12.0.0.0, Culture=neutral, PublicKeyToken=b03f5f7f11d50a3a, processorArchitecture=MSIL">
+      <Private>False</Private>
+    </Reference>
+    <Reference Include="Microsoft.VisualStudio.Text.Logic, Version=12.0.0.0, Culture=neutral, PublicKeyToken=b03f5f7f11d50a3a, processorArchitecture=MSIL">
+      <Private>False</Private>
+    </Reference>
+    <Reference Include="Microsoft.VisualStudio.Text.UI, Version=12.0.0.0, Culture=neutral, PublicKeyToken=b03f5f7f11d50a3a, processorArchitecture=MSIL">
+      <Private>False</Private>
+    </Reference>
+    <Reference Include="Microsoft.VisualStudio.Text.UI.Wpf, Version=12.0.0.0, Culture=neutral, PublicKeyToken=b03f5f7f11d50a3a, processorArchitecture=MSIL">
+      <Private>False</Private>
+    </Reference>
+    <Reference Include="PresentationCore" />
+    <Reference Include="PresentationFramework" />
+    <Reference Include="protobuf-net">
+      <HintPath>$(BuildRoot)src\packages\protobuf-net.2.0.0.640\lib\net40\protobuf-net.dll</HintPath>
+    </Reference>
+    <Reference Include="System" />
+    <Reference Include="Microsoft.CSharp" />
+    <Reference Include="System.ComponentModel.Composition" />
+    <Reference Include="System.Data" />
+    <Reference Include="System.Design" />
+    <Reference Include="System.Drawing" />
+    <Reference Include="System.Windows.Forms" />
+    <Reference Include="System.Xaml" />
+    <Reference Include="System.Xml" />
+    <Reference Include="WindowsBase" />
+  </ItemGroup>
+  <ItemGroup>
+    <COMReference Include="EnvDTE">
+      <Guid>{80CC9F66-E7D8-4DDD-85B6-D9E6CD0E93E2}</Guid>
+      <VersionMajor>8</VersionMajor>
+      <VersionMinor>0</VersionMinor>
+      <Lcid>0</Lcid>
+      <WrapperTool>primary</WrapperTool>
+      <Isolated>False</Isolated>
+      <EmbedInteropTypes>False</EmbedInteropTypes>
+    </COMReference>
+    <COMReference Include="EnvDTE100">
+      <Guid>{26AD1324-4B7C-44BC-84F8-B86AED45729F}</Guid>
+      <VersionMajor>10</VersionMajor>
+      <VersionMinor>0</VersionMinor>
+      <Lcid>0</Lcid>
+      <WrapperTool>primary</WrapperTool>
+      <Isolated>False</Isolated>
+      <EmbedInteropTypes>False</EmbedInteropTypes>
+    </COMReference>
+    <COMReference Include="EnvDTE80">
+      <Guid>{1A31287A-4D7D-413E-8E32-3B374931BD89}</Guid>
+      <VersionMajor>8</VersionMajor>
+      <VersionMinor>0</VersionMinor>
+      <Lcid>0</Lcid>
+      <WrapperTool>primary</WrapperTool>
+      <Isolated>False</Isolated>
+      <EmbedInteropTypes>False</EmbedInteropTypes>
+    </COMReference>
+    <COMReference Include="EnvDTE90">
+      <Guid>{2CE2370E-D744-4936-A090-3FFFE667B0E1}</Guid>
+      <VersionMajor>9</VersionMajor>
+      <VersionMinor>0</VersionMinor>
+      <Lcid>0</Lcid>
+      <WrapperTool>primary</WrapperTool>
+      <Isolated>False</Isolated>
+      <EmbedInteropTypes>False</EmbedInteropTypes>
+    </COMReference>
+    <COMReference Include="Microsoft.VisualStudio.CommandBars">
+      <Guid>{1CBA492E-7263-47BB-87FE-639000619B15}</Guid>
+      <VersionMajor>8</VersionMajor>
+      <VersionMinor>0</VersionMinor>
+      <Lcid>0</Lcid>
+      <WrapperTool>primary</WrapperTool>
+      <Isolated>False</Isolated>
+      <EmbedInteropTypes>False</EmbedInteropTypes>
+    </COMReference>
+    <COMReference Include="stdole">
+      <Guid>{00020430-0000-0000-C000-000000000046}</Guid>
+      <VersionMajor>2</VersionMajor>
+      <VersionMinor>0</VersionMinor>
+      <Lcid>0</Lcid>
+      <WrapperTool>primary</WrapperTool>
+      <Isolated>False</Isolated>
+      <EmbedInteropTypes>False</EmbedInteropTypes>
+    </COMReference>
+  </ItemGroup>
+  <ItemGroup>
+    <Resource Include="Views\Images\TextDocument.png" />
+    <Resource Include="Views\Images\Refresh.png" />
+    <Resource Include="Views\Images\ProcessWorking.png" />
+    <Resource Include="Views\Images\FileGo.png" />
+    <Resource Include="Views\Images\TextEntry.png" />
+    <Content Include="$(OutputPath)VsChromium.Native.dll">
+      <Link>VsChromium.Native.dll</Link>
+      <IncludeInVSIX>true</IncludeInVSIX>
+    </Content>
+    <Content Include="$(OutputPath)VsChromium.Native.pdb">
+      <Link>VsChromium.Native.pdb</Link>
+      <IncludeInVSIX>true</IncludeInVSIX>
+    </Content>
+  </ItemGroup>
+  <ItemGroup>
+    <Compile Include="Features\AttachToChrome\ColumnSorter.cs" />
+    <Compile Include="Features\AttachToChrome\DebugAttach.cs" />
+    <Compile Include="Features\AttachToChrome\DkmComponentMessageInitializer.cs" />
+    <Compile Include="Features\AttachToChrome\DkmComponentEventHandler.cs" />
+    <Compile Include="Features\AttachToChrome\NumericStringComparer.cs" />
+    <Compile Include="Features\AttachToChrome\ProcessViewItem.cs" />
+    <Compile Include="Features\AutoUpdate\IUpdateNotificationListener.cs" />
+    <Compile Include="Features\AutoUpdate\UpdateInfo.cs" />
+    <Compile Include="Features\AutoUpdate\UpdateNotificationListener.cs" />
+    <Compile Include="Features\BuildOutputAnalyzer\BuildOutputClassifierConstants.cs" />
+    <Compile Include="Features\AttachToChrome\AttachDialog.cs">
+      <SubType>Form</SubType>
+    </Compile>
+    <Compile Include="Features\AttachToChrome\AttachDialog.designer.cs">
+      <DependentUpon>AttachDialog.cs</DependentUpon>
+    </Compile>
+    <Compile Include="Features\AttachToChrome\AttachToAllChromesHandler.cs" />
+    <Compile Include="Features\AttachToChrome\AttachToChromeDescendantsHandler.cs" />
+    <Compile Include="Features\AttachToChrome\Guids.cs" />
+    <Compile Include="Features\AttachToChrome\PkgCmdID.cs" />
+    <Compile Include="Features\AttachToChrome\ProcessCategory.cs" />
+    <Compile Include="Features\AttachToChrome\AttachToChromeDialogHandler.cs" />
+    <Compile Include="ChromiumEnlistment\ChromiumSourceFiles.cs" />
+    <Compile Include="ChromiumEnlistment\IChromiumSourceFiles.cs" />
+    <Compile Include="Features\ChromiumCodingStyleChecker\ChromiumStyleClassifierConstants.cs" />
+    <Compile Include="Features\ChromiumCodingStyleChecker\ChromiumStyleClassificationType.cs" />
+    <Compile Include="Features\BuildOutputAnalyzer\BuildOutputClassificationType.cs" />
+    <Compile Include="Features\ChromiumCodingStyleChecker\ChromiumStyleClassificationDefinition.cs" />
+    <Compile Include="Features\ChromiumCodingStyleChecker\ChromiumStyleClassifier.cs" />
+    <Compile Include="Features\ChromiumCodingStyleChecker\ChromiumStyleClassifierProvider.cs" />
+    <Compile Include="Features\ChromiumCodingStyleChecker\ChromiumSourceFilesExtensions.cs" />
+    <Compile Include="Features\AutoUpdate\IPackageVersionProvider.cs" />
+    <Compile Include="Features\AutoUpdate\IUpdateInfoProvider.cs" />
+    <Compile Include="Features\AutoUpdate\PackageVersionProvider.cs" />
+    <Compile Include="Features\BuildOutputAnalyzer\BuildOutputParser.cs" />
+    <Compile Include="Features\BuildOutputAnalyzer\BuildOutputSpan.cs" />
+    <Compile Include="Features\BuildOutputAnalyzer\BuildOutputClassifierProvider.cs" />
+    <Compile Include="Features\BuildOutputAnalyzer\BuildOutputClassifier.cs" />
+    <Compile Include="Features\BuildOutputAnalyzer\NugetConsoleConstants.cs" />
+    <Compile Include="Features\BuildOutputAnalyzer\IBuildOutputParser.cs" />
+    <Compile Include="Features\BuildOutputAnalyzer\NugetConsoleViewHandler.cs" />
+    <Compile Include="Features\BuildOutputAnalyzer\BuildOutputClassificationDefinition.cs" />
+    <Compile Include="Features\ToolWindows\BuildExplorer\DeveloperBuildsCategoryItemViewModel.cs" />
+    <Compile Include="Features\ToolWindows\BuildExplorer\BuildExplorerControl.xaml.cs">
+      <DependentUpon>BuildExplorerControl.xaml</DependentUpon>
+    </Compile>
+    <Compile Include="Features\ToolWindows\BuildExplorer\BuildExplorerToolWindow.cs" />
+    <Compile Include="Features\ToolWindows\BuildExplorer\BuildExplorerViewModel.cs" />
+    <Compile Include="Features\ToolWindows\BuildExplorer\InstalledBuildItemViewModel.cs" />
+    <Compile Include="Features\ToolWindows\BuildExplorer\InstalledBuildsCategoryItemViewModel.cs" />
+    <Compile Include="Features\ToolWindows\BuildExplorer\ShowBuildExplorerCommandHandler.cs" />
+    <Compile Include="Features\ToolWindows\ShowToolWindowCommandHandler.cs" />
+    <Compile Include="Features\ToolWindows\RootErrorItemViewModel.cs" />
+    <Compile Include="Features\ToolWindows\ChromiumExplorerViewModelBase.cs" />
+    <Compile Include="Features\ToolWindows\SourceExplorer\SourceExplorerItemViewModelBase.cs" />
+    <Compile Include="Features\ToolWindows\ToolWindowAccessor.cs" />
+    <Compile Include="Features\ToolWindows\TreeViewRootNodes.cs" />
+    <Compile Include="Package\IPackagePostDispose.cs" />
+    <Compile Include="Threads\IpcRequestException.cs" />
+    <Compile Include="Views\ITextDocumentService.cs" />
+    <Compile Include="Features\ToolWindows\SourceExplorer\TextDocumentFactoryObserver.cs" />
+    <Compile Include="Features\ToolWindows\SourceExplorer\SearchDirectoryNamesCommandHandler.cs" />
+    <Compile Include="Features\ToolWindows\SourceExplorer\SearchFileContentsCommandHandler.cs" />
+    <Compile Include="Features\ToolWindows\SourceExplorer\SearchFileNamesCommandHandler.cs" />
+    <Compile Include="Views\TextDocumentService.cs" />
+    <Compile Include="Features\FormatComment\CommentType.cs" />
+    <Compile Include="Features\FormatComment\ExtendSpanResult.cs" />
+    <Compile Include="Features\FormatComment\FormatLinesResult.cs" />
+    <Compile Include="Features\FormatComment\ICommentFormatter.cs" />
+    <Compile Include="PackageInitializerViewHandler.cs" />
+    <Compile Include="Package\IPackagePostInitializer.cs" />
+    <Compile Include="Package\IPackagePreInitializer.cs" />
+    <Compile Include="Package\IVisualStudioPackageProvider.cs" />
+    <Compile Include="Package\VisualStudioPackageInitialize.cs" />
+    <Compile Include="Package\VisualStudioPackageProvider.cs" />
+    <Compile Include="Features\ToolWindows\SourceExplorer\ShowSourceExplorerCommandHandler.cs" />
+    <Compile Include="Features\FormatComment\CommentFormatter.cs" />
+    <Compile Include="Package\CommandHandler\IPackageCommandHandler.cs" />
+    <Compile Include="Package\CommandHandler\PackageCommandHandlerRegistration.cs" />
+    <Compile Include="Package\IVisualStudioPackage.cs" />
+    <Compile Include="ServerProxy\IServerProcessLauncher.cs" />
+    <Compile Include="ServerProxy\IServerProcessProxy.cs" />
+    <Compile Include="Threads\DateTimeProvider.cs" />
+    <Compile Include="Threads\IDateTimeProvider.cs" />
+    <Compile Include="Threads\IReceiveResponsesThread.cs" />
+    <Compile Include="Threads\IRequestQueue.cs" />
+    <Compile Include="Threads\ISendRequestsThread.cs" />
+    <Compile Include="Threads\IDelayedOperationProcessor.cs" />
+    <Compile Include="Threads\ISynchronizationContextProvider.cs" />
+    <Compile Include="Threads\IUIRequestProcessor.cs" />
+    <Compile Include="Threads\ReceiveResponsesThread.cs" />
+    <Compile Include="Threads\RequestQueue.cs" />
+    <Compile Include="Threads\SendRequestsThread.cs" />
+    <Compile Include="Threads\DelayedOperation.cs" />
+    <Compile Include="Threads\DelayedOperationProcessor.cs" />
+    <Compile Include="Threads\SynchronizationContextProvider.cs" />
+    <Compile Include="Threads\UIRequestProcessor.cs" />
+    <Compile Include="Features\ToolWindows\SourceExplorer\FilePositionViewModel.cs" />
+    <Compile Include="Threads\UIRequest.cs" />
+    <Compile Include="Features\ToolWindows\SourceExplorer\FileSystemEntryDataViewModelFactory.cs" />
+    <Compile Include="Wpf\ILazyObservableCollection.cs" />
+    <Compile Include="Wpf\IProgressBarTracker.cs" />
+    <Compile Include="Features\ToolWindows\LazyItemViewModel.cs" />
+    <Compile Include="Wpf\LazyObservableCollection.cs" />
+    <Compile Include="Features\ToolWindows\SourceExplorer\DirectoryEntryViewModel.cs" />
+    <Compile Include="Features\ToolWindows\SourceExplorer\FileEntryViewModel.cs" />
+    <Compile Include="Features\ToolWindows\SourceExplorer\FileSystemEntryViewModel.cs" />
+    <Compile Include="Wpf\MyVirtualizingStackPanel.cs" />
+    <Compile Include="Wpf\ProgressBarTracker.cs" />
+    <Compile Include="Features\ToolWindows\SourceExplorer\SourceExplorerViewModel.cs" />
+    <Compile Include="Features\ToolWindows\TextItemViewModel.cs" />
+    <Compile Include="Features\ToolWindows\TreeViewItemViewModel.cs" />
+    <Compile Include="Properties\GlobalSuppressions.cs" />
+    <Compile Include="Commands\Guids.cs" />
+    <Compile Include="Features\ToolWindows\SourceExplorer\SourceExplorerControl.xaml.cs">
+      <DependentUpon>SourceExplorerControl.xaml</DependentUpon>
+    </Compile>
+    <Compile Include="Commands\OleCommandTarget.cs" />
+    <Compile Include="Features\FormatComment\FormatCommentHandler.cs" />
+    <Compile Include="Commands\ICommandTarget.cs" />
+    <Compile Include="Commands\SimpleCommandTarget.cs" />
+    <Compile Include="Features\AutoUpdate\UpdateChecker.cs" />
+    <Compile Include="Features\AutoUpdate\UpdateInfoProvider.cs" />
+    <Compile Include="Views\IStatusBar.cs" />
+    <Compile Include="Views\IStandarImageSourceFactory.cs" />
+    <Compile Include="Views\StandarImageSourceFactory.cs" />
+    <Compile Include="Views\StatusBar.cs" />
+    <Compile Include="Wpf\EditableComboBox.cs" />
+    <Compile Include="Wpf\StringListViewModel.cs" />
+    <Compile Include="Wpf\IHierarchyObject.cs" />
+    <Compile Include="Wpf\WpfUtilities.cs" />
+    <Page Include="Features\ToolWindows\BuildExplorer\BuildExplorerControl.xaml">
+      <SubType>Designer</SubType>
+      <Generator>MSBuild:Compile</Generator>
+    </Page>
+    <Page Include="Features\ToolWindows\SourceExplorer\SourceExplorerControl.xaml">
+      <SubType>Designer</SubType>
+      <Generator>MSBuild:Compile</Generator>
+    </Page>
+    <Compile Include="Features\ToolWindows\SourceExplorer\SourceExplorerToolWindow.cs" />
+    <Compile Include="Views\IOpenDocumentHelper.cs" />
+    <Compile Include="Views\OpenDocumentHelper.cs" />
+    <Compile Include="Views\IViewHandler.cs" />
+    <Compile Include="Commands\PkgCmdID.cs" />
+    <Compile Include="Resources.Designer.cs">
+      <AutoGen>True</AutoGen>
+      <DesignTime>True</DesignTime>
+      <DependentUpon>Resources.resx</DependentUpon>
+    </Compile>
+    <Compile Include="ServerProxy\CallbackDictionary.cs" />
+    <Compile Include="ServerProxy\ITypedRequestProcessProxy.cs" />
+    <Compile Include="ServerProxy\ServerProcessLauncher.cs" />
+    <Compile Include="ServerProxy\ServerProcessProxy.cs" />
+    <Compile Include="ServerProxy\TypedRequestProcessProxy.cs" />
+    <Compile Include="Features\ChromiumCodingStyleChecker\TextLineCheckers\AccessorIndentChecker.cs" />
+    <Compile Include="Features\ChromiumCodingStyleChecker\TextLineCheckers\SpaceAfterForKeywordChecker.cs" />
+    <Compile Include="Features\ChromiumCodingStyleChecker\TextLineCheckers\ElseIfOnNewLineChecker.cs" />
+    <Compile Include="Views\ViewCreationListener.cs" />
+    <Compile Include="Features\ChromiumCodingStyleChecker\TextLineCheckers\OpenBraceAfterNewLineChecker.cs" />
+    <Compile Include="Views\TextLineFragment.cs" />
+    <Compile Include="Features\ChromiumCodingStyleChecker\TextLineCheckerError.cs" />
+    <Compile Include="Features\ChromiumCodingStyleChecker\ITextLineChecker.cs" />
+    <Compile Include="Properties\AssemblyInfo.cs" />
+    <Compile Include="Features\ChromiumCodingStyleChecker\TextLineCheckers\TrailingSpacesChecker.cs" />
+    <Compile Include="Features\ChromiumCodingStyleChecker\TextLineCheckers\TabCharacterChecker.cs" />
+    <Compile Include="Features\ChromiumCodingStyleChecker\TextLineCheckers\EndOfLineChecker.cs" />
+    <Compile Include="Features\ChromiumCodingStyleChecker\TextLineCheckers\LongLineChecker.cs" />
+    <Compile Include="Views\TextSnapshotLineExtensions.cs" />
+    <Compile Include="VsPackage.cs" />
+  </ItemGroup>
+  <ItemGroup>
+    <EmbeddedResource Include="Features\AttachToChrome\AttachDialog.resx">
+      <DependentUpon>AttachDialog.cs</DependentUpon>
+    </EmbeddedResource>
+    <EmbeddedResource Include="Resources.resx">
+      <Generator>ResXFileCodeGenerator</Generator>
+      <LastGenOutput>Resources.Designer.cs</LastGenOutput>
+      <SubType>Designer</SubType>
+    </EmbeddedResource>
+    <EmbeddedResource Include="VsPackage.resx">
+      <MergeWithCTO>true</MergeWithCTO>
+      <ManifestResourceName>VSPackage</ManifestResourceName>
+      <SubType>Designer</SubType>
+    </EmbeddedResource>
+  </ItemGroup>
+  <ItemGroup>
+    <None Include="packages.config" />
+    <None Include="source.extension.vsixmanifest">
+      <SubType>Designer</SubType>
+    </None>
+  </ItemGroup>
+  <ItemGroup>
+    <Content Include="$(BuildRoot)LICENSE">
+      <Link>LICENSE</Link>
+      <CopyToOutputDirectory>Always</CopyToOutputDirectory>
+      <IncludeInVSIX>true</IncludeInVSIX>
+    </Content>
+    <Resource Include="Views\Images\FileEntry.png" />
+    <None Include="Resources\Images_32bit.bmp" />
+    <Content Include="Resources\Package.ico" />
+    <VSCTCompile Include="VsChromium.vsct">
+      <ResourceName>Menus.ctmenu</ResourceName>
+      <SubType>Designer</SubType>
+    </VSCTCompile>
+    <Content Include="$(OutputPath)\VsChromium.vsdconfig">
+      <Link>VsChromium.vsdconfig</Link>
+      <CopyToOutputDirectory>Never</CopyToOutputDirectory>
+      <IncludeInVSIX>true</IncludeInVSIX>
+      <VSIXSubPath>.</VSIXSubPath>
+    </Content>
+    <Content Include="$(BuildRoot)src\DkmIntegration\Visualizers\Visualizers.natvis">
+      <Link>Visualizers.natvis</Link>
+      <CopyToOutputDirectory>PreserveNewest</CopyToOutputDirectory>
+      <IncludeInVSIX>true</IncludeInVSIX>
+      <VSIXSubPath>.</VSIXSubPath>
+    </Content>
+  </ItemGroup>
+  <ItemGroup>
+    <ProjectReference Include="$(BuildRoot)src\Core\Core.csproj">
+      <Project>{6F70C76F-5A3A-4657-A073-075A08555BAD}</Project>
+      <Name>VsChromium.Core</Name>
+      <IncludeOutputGroupsInVSIX>DebugSymbolsProjectOutputGroup%3bBuiltProjectOutputGroup%3bBuiltProjectOutputGroupDependencies%3bGetCopyToOutputDirectoryItems%3b</IncludeOutputGroupsInVSIX>
+      <IncludeOutputGroupsInVSIXLocalOnly>DebugSymbolsProjectOutputGroup%3b</IncludeOutputGroupsInVSIXLocalOnly>
+    </ProjectReference>
+    <ProjectReference Include="$(BuildRoot)src\DkmIntegration\DkmIntegration.csproj">
+      <Project>{58572470-7222-49be-850b-c6ce224a813a}</Project>
+      <Name>VsChromium.DkmIntegration</Name>
+    </ProjectReference>
+    <ProjectReference Include="$(BuildRoot)src\Host\Host.csproj">
+      <Project>{B6FF4670-B5B0-4724-9895-AF3C5E8C68C0}</Project>
+      <Name>VsChromium.Host</Name>
+      <IncludeOutputGroupsInVSIX>DebugSymbolsProjectOutputGroup%3bBuiltProjectOutputGroup%3bBuiltProjectOutputGroupDependencies%3bGetCopyToOutputDirectoryItems%3b</IncludeOutputGroupsInVSIX>
+      <IncludeOutputGroupsInVSIXLocalOnly>DebugSymbolsProjectOutputGroup%3b</IncludeOutputGroupsInVSIXLocalOnly>
+    </ProjectReference>
+    <ProjectReference Include="$(BuildRoot)src\ServerNativeInterop\ServerNativeInterop.csproj">
+      <Project>{a38dc74b-820c-49a5-a732-23170d953632}</Project>
+      <Name>VsChromium.Server.NativeInterop</Name>
+    </ProjectReference>
+    <ProjectReference Include="$(BuildRoot)src\Server\Server.csproj">
+      <Project>{F33514B3-E491-4599-AF71-EABCDD70234F}</Project>
+      <Name>VsChromium.Server</Name>
+      <IncludeOutputGroupsInVSIX>DebugSymbolsProjectOutputGroup%3bBuiltProjectOutputGroup%3bBuiltProjectOutputGroupDependencies%3bGetCopyToOutputDirectoryItems%3b</IncludeOutputGroupsInVSIX>
+      <IncludeOutputGroupsInVSIXLocalOnly>DebugSymbolsProjectOutputGroup%3b</IncludeOutputGroupsInVSIXLocalOnly>
+    </ProjectReference>
+  </ItemGroup>
+  <PropertyGroup>
+    <UseCodebase>true</UseCodebase>
+  </PropertyGroup>
+  <Import Project="$(MSBuildBinPath)\Microsoft.CSharp.targets" />
+  <Import Project="$(VSToolsPath)\VSSDK\Microsoft.VsSDK.targets" Condition="'$(VSToolsPath)' != ''" />
+  <!-- To modify your build process, add your task inside one of the targets below and uncomment it. 
+       Other similar extension points exist, see Microsoft.Common.targets.
+  <Target Name="BeforeBuild">
+  </Target>
+  <Target Name="AfterBuild">
+  </Target>
+  -->
 </Project>